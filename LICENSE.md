
The MIT License (MIT)

Copyright (c) 2019 Samuel Letellier-Duchesne
<<<<<<< HEAD
=======
Copyright (c) 2019 Louis Leroy
>>>>>>> 96cd464c

Permission is hereby granted, free of charge, to any person obtaining a copy
of this software and associated documentation files (the "Software"), to deal
in the Software without restriction, including without limitation the rights
to use, copy, modify, merge, publish, distribute, sublicense, and/or sell
copies of the Software, and to permit persons to whom the Software is
furnished to do so, subject to the following conditions:

The above copyright notice and this permission notice shall be included in all
copies or substantial portions of the Software.

THE SOFTWARE IS PROVIDED "AS IS", WITHOUT WARRANTY OF ANY KIND, EXPRESS OR
IMPLIED, INCLUDING BUT NOT LIMITED TO THE WARRANTIES OF MERCHANTABILITY,
FITNESS FOR A PARTICULAR PURPOSE AND NONINFRINGEMENT. IN NO EVENT SHALL THE
AUTHORS OR COPYRIGHT HOLDERS BE LIABLE FOR ANY CLAIM, DAMAGES OR OTHER
LIABILITY, WHETHER IN AN ACTION OF CONTRACT, TORT OR OTHERWISE, ARISING FROM,
OUT OF OR IN CONNECTION WITH THE SOFTWARE OR THE USE OR OTHER DEALINGS IN THE
SOFTWARE.<|MERGE_RESOLUTION|>--- conflicted
+++ resolved
@@ -2,10 +2,7 @@
 The MIT License (MIT)
 
 Copyright (c) 2019 Samuel Letellier-Duchesne
-<<<<<<< HEAD
-=======
 Copyright (c) 2019 Louis Leroy
->>>>>>> 96cd464c
 
 Permission is hereby granted, free of charge, to any person obtaining a copy
 of this software and associated documentation files (the "Software"), to deal
