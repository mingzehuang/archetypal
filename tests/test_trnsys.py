--- conflicted
+++ resolved
@@ -140,12 +140,7 @@
     in_dict = {os.path.basename(file): dict(
         idf_file=os.path.join(file_upper_path, file),
         template="tests/input_data/trnsys/NewFileTemplate.d18",
-        trnsidf_exe='docker/trnsidf/trnsidf.exe') for
-<<<<<<< HEAD
-        file in files}
-=======
-        file in idf_list}
->>>>>>> e6cc25ac
+        trnsidf_exe='docker/trnsidf/trnsidf.exe') for file in files}
 
     result = parallel_process(in_dict, convert_idf_to_trnbuild, 4,
                               use_kwargs=True)
