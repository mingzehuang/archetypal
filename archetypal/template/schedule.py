################################################################################
# Module: archetypal.template
# Description:
# License: MIT, see full license in LICENSE.txt
# Web: https://github.com/samuelduchesne/archetypal
################################################################################

import collections
import uuid

import numpy as np
import pandas as pd
from archetypal import Schedule, log
from archetypal.template import UmiBase, Unique, UniqueName
from eppy.bunch_subclass import EpBunch


class UmiSchedule(Schedule, UmiBase, metaclass=Unique):
    """Class that handles Schedules as"""

    def __init__(self, *args, **kwargs):
        """
        Args:
            *args:
            **kwargs:
        """
        super(UmiSchedule, self).__init__(*args, **kwargs)

    @classmethod
    def constant_schedule(cls, hourly_value=1, Name="AlwaysOn", idf=None, **kwargs):
        """
        Args:
            hourly_value:
            Name:
            idf:
            **kwargs:
        """
        return super(UmiSchedule, cls).constant_schedule(
            hourly_value=hourly_value, Name=Name, idf=idf, **kwargs
        )

    @classmethod
    def from_values(cls, Name, values, **kwargs):
        """
        Args:
            Name:
            values:
            **kwargs:
        """
        return super(UmiSchedule, cls).from_values(Name=Name, values=values, **kwargs)

    @classmethod
    def from_yearschedule(cls, year_sched):
        """
        Args:
            year_sched:
        """
        if isinstance(year_sched, YearSchedule):
            return cls.from_values(
                Name=year_sched.Name,
                values=year_sched.all_values,
                schTypeLimitsName=year_sched.schTypeLimitsName,
            )

    def __add__(self, other):
        return self.combine(other)

    def __repr__(self):
        name = self.Name
        resample = self.series.resample("D")
        min = resample.min().mean()
        mean = resample.mean().mean()
        max = resample.max().mean()
        return (
            name
            + ": "
            + "mean daily min:{:.2f} mean:{:.2f} max:{:.2f}".format(min, mean, max)
        )

    def __str__(self):
        return repr(self)

    def __hash__(self):
        return hash((self.__class__.__name__, self.Name, self.DataSource))

    def __eq__(self, other):
        if not isinstance(other, UmiSchedule):
            return False
        else:
            return all(
                [
                    self.strict == other.strict,
                    self.schType == other.schType,
                    self.schTypeLimitsName == other.schTypeLimitsName,
                    np.array_equal(self.all_values, other.all_values),
                ]
            )

    def combine(self, other, weights=None, quantity=None):
        """Combine two UmiSchedule objects together.

        Args:
            other (UmiSchedule): The other Schedule object to combine with.
            weights (list): Attribute of self and other containing the weight
                factor.
            quantity (list or dict): Scalar value that will be multiplied by self before
                the averaging occurs. This ensures that the resulting schedule
                returns the correct integrated value. If a dict is passed, keys are
                schedules Names and values are quantities.

        Returns:
            (UmiSchedule): the combined UmiSchedule object.
        """
        if not isinstance(other, self.__class__):
            msg = "Cannot combine %s with %s" % (
                self.__class__.__name__,
                other.__class__.__name__,
            )
            raise NotImplementedError(msg)

        # check if the schedule is the same
        if all(self.all_values == other.all_values):
            return self

        # check if self is only zeros. Should not affect other.
        if all(self.all_values == 0):
            return other
        # check if other is only zeros. Should not affect self.
        if all(other.all_values == 0):
            return self

        if not weights:
            log(
                'using 1 as weighting factor in "{}" '
                "combine.".format(self.__class__.__name__)
            )
            weights = [1, 1]
        elif isinstance(weights, str):
            weights = [getattr(self, weights), getattr(other, weights)]

        if quantity is None:
            new_values = np.average(
                [self.all_values, other.all_values], axis=0, weights=weights
            )
        elif isinstance(quantity, dict):
            new_values = np.average(
                [self.all_values * quantity[self.Name], other.all_values * quantity[
                    other.Name]],
                axis=0,
                weights=weights,
            )
            new_values /= new_values.max()
        else:
            new_values = np.average(
                [self.all_values * quantity[0], other.all_values * quantity[1]],
                axis=0,
                weights=weights,
            )
            new_values /= new_values.max()

        # the new object's name
        meta = self._get_predecessors_meta(other)

        attr = self.__dict__.copy()
        attr.update(dict(values=new_values))
        attr["Name"] = meta["Name"]
        new_obj = super().from_values(**attr)
        new_name = (
            "Combined Schedule {{{}}} with mean daily min:{:.2f} "
            "mean:{:.2f} max:{:.2f}".format(
                uuid.uuid1(), new_obj.min, new_obj.mean, new_obj.max
            )
        )
        new_obj.rename(new_name)
        new_obj._predecessors.extend(self.predecessors + other.predecessors)
        new_obj.weights = sum(weights)
        return new_obj

    def develop(self):
        year, weeks, days = self.to_year_week_day()
        lines = ["- {}".format(obj) for obj in self.predecessors]

        newdays = []
        for day in days:
            newdays.append(
                DaySchedule.from_epbunch(
                    day,
                    Comments="Year Week Day schedules created from: {}".format(
                        "\n".join(lines)
                    ),
                )
            )
        newweeks = []
        for week in weeks:
            newweeks.append(
                WeekSchedule.from_epbunch(
                    week,
                    Comments="Year Week Day schedules created from: {}".format(
                        "\n".join(lines)
                    ),
                )
            )
        year = YearSchedule(
            idf=self.idf,
            Name=year.Name,
            id=self.id,
            schTypeLimitsName=self.schTypeLimitsName,
            epbunch=year,
            newweeks=newweeks,
            Comments="Year Week Day schedules created from: "
            "{}".format("\n".join(lines)),
        )
        return year

    def to_json(self):
        """UmiSchedule does not implement the to_json method because it is not
        used when generating the json file. Only Year-Week- and DaySchedule
        classes are used
        """
<<<<<<< HEAD
        return self.to_dict()
=======
        self.validate()  # Validate object before trying to get json format

        pass
>>>>>>> ae386ad0

    def to_dict(self):
        year_sched = self.develop()
        return year_sched.to_dict()

    def validate(self):
        """Validates UmiObjects and fills in missing values"""
        return self


class YearScheduleParts:
    """Helper Class for YearSchedules that are defined using FromDay FromMonth
    ToDay ToMonth attributes.
    """

    def __init__(
        self, FromDay=None, FromMonth=None, ToDay=None, ToMonth=None, Schedule=None
    ):
        """
        Args:
            FromDay (int): This numeric field is the starting day for the
                schedule time period.
            FromMonth (int): This numeric field is the starting month for the
                schedule time period.
            ToDay (int): This numeric field is the ending day for the schedule
                time period.
            ToMonth (int): This numeric field is the ending month for the
                schedule time period.
            Schedule (UmiSchedule): The associated UmiSchedule related to this
                object.
        """
        self.FromDay = FromDay
        self.FromMonth = FromMonth
        self.ToDay = ToDay
        self.ToMonth = ToMonth
        self.Schedule = Schedule

    @classmethod
    def from_json(cls, all_objects, *args, **kwargs):
        """
        Args:
            all_objects:
            *args:
            **kwargs:
        """
        ysp = cls(*args, **kwargs)
        ref = kwargs.get("Schedule", None)
        ysp.Schedule = all_objects.get_ref(ref)

        return ysp

    def to_dict(self):
        return collections.OrderedDict(
            FromDay=self.FromDay,
            FromMonth=self.FromMonth,
            ToDay=self.ToDay,
            ToMonth=self.ToMonth,
            Schedule={"$ref": str(self.Schedule.id)},
        )

    def __str__(self):
        return str(self.to_dict())


class DaySchedule(UmiSchedule):
    """Superclass of UmiSchedule that handles daily schedules."""

    def __init__(self, **kwargs):
        """Initialize a DaySchedule object with parameters:

        Args:
            **kwargs: Keywords passed to the :class:`UmiSchedule` constructor.
        """
        super(DaySchedule, self).__init__(**kwargs)

    @classmethod
    def from_epbunch(cls, epbunch, **kwargs):
        """Create a DaySchedule from a :class:`~eppy.bunch_subclass.EpBunch`
        object

        Args:
            epbunch (EpBunch): The EpBunch object to construct a DaySchedule
                from.
            **kwargs: Keywords passed to the :class:`UmiSchedule` constructor.
                See :class:`UmiSchedule` for more details.
        """

        sched = cls(
            idf=epbunch.theidf,
            Name=epbunch.Name,
            epbunch=epbunch,
            schType=epbunch.key,
            **kwargs
        )
        sched.values = sched.get_schedule_values(epbunch)
        return sched

    @classmethod
    def from_values(cls, Values, **kwargs):
        """Create a DaySchedule from an array of size (24,)

        Args:
            Values (array-like): A list of values of length 24.
            **kwargs: Keywords passed to the :class:`UmiSchedule` constructor.
                See :class:`UmiSchedule` for more details.
        """
        sched = cls(**kwargs)
        sched.values = Values

        return sched

    @classmethod
    def from_json(cls, Type, **kwargs):
        """Create a DaySchedule from a Umi Template json file.

        Args:
            Type (str): The schedule type limits name.
            **kwargs:
        """
        values = kwargs.pop("Values")
        sched = cls.from_values(values, schTypeLimitsName=Type, **kwargs)

        return sched

    def to_json(self):
        """Returns a dict-like representation of the schedule.

        Returns:
            dict: The dict-like representation of the schedule

        """

        data_dict = collections.OrderedDict()

        data_dict["$id"] = str(self.id)
        data_dict["Category"] = "Day"
        data_dict["Type"] = self.schTypeLimitsName
        data_dict["Values"] = self.all_values.round(3).tolist()
        data_dict["Comments"] = self.Comments
        data_dict["DataSource"] = self.DataSource
        data_dict["Name"] = UniqueName(self.Name)

        return data_dict

    @property
    def all_values(self):
        return np.array(self.values)

    def to_dict(self):
        """returns umi template repr"""
        return {"$ref": str(self.id)}


class WeekSchedule(UmiSchedule):
    """Superclass of UmiSchedule that handles weekly schedules."""

    def __init__(self, days=None, **kwargs):
        """Initialize a WeekSchedule object with parameters:

        Args:
            days (list of DaySchedule): list of :class:`DaySchedule`.
            **kwargs:
        """
        super(WeekSchedule, self).__init__(**kwargs)
        self.Days = days

    @classmethod
    def from_epbunch(cls, epbunch, **kwargs):
        """
        Args:
            epbunch:
            **kwargs:
        """
        sched = cls(
            idf=epbunch.theidf, Name=epbunch.Name, schType=epbunch.key, **kwargs
        )
        sched.Days = sched.get_days(epbunch)

        return sched

    @classmethod
    def from_json(cls, **kwargs):
        """
        Args:
            **kwargs:
        """
        sch_type_limits_name = kwargs.pop("Type")
        wc = cls(schTypeLimitsName=sch_type_limits_name, **kwargs)
        days = kwargs.get("Days", None)
        wc.Days = [wc.get_ref(day) for day in days]
        return wc

    def to_json(self):
        """Returns a dict-like representation of the schedule.

        Returns:
            dict: The dict-like representation of the schedule

        """
        data_dict = collections.OrderedDict()

        data_dict["$id"] = str(self.id)
        data_dict["Category"] = "Week"
        data_dict["Days"] = [day.to_dict() for day in self.Days]
        data_dict["Type"] = self.schTypeLimitsName
        data_dict["Comments"] = self.Comments
        data_dict["DataSource"] = self.DataSource
        data_dict["Name"] = UniqueName(self.Name)

        return data_dict

    def get_days(self, epbunch):
        """
        Args:
            epbunch (EpBunch):
        """
        blocks = []
        dayname = [
            "Monday",
            "Tuesday",
            "Wednesday",
            "Thursday",
            "Friday",
            "Saturday",
            "Sunday",
        ]
        for day in dayname:
            week_day_schedule_name = epbunch["{}_ScheduleDay_Name".format(day)]
            blocks.append(
                self.all_objects[
                    hash(("DaySchedule", week_day_schedule_name, self.DataSource))
                ]
            )

        return blocks

    def to_dict(self):
        """returns umi template repr"""
        return {"$ref": str(self.id)}


class YearSchedule(UmiSchedule):
    """Superclass of UmiSchedule that handles yearly schedules."""

    def __init__(self, *args, **kwargs):
        """Initialize a YearSchedule object with parameters:

        Args:
            *args:
            **kwargs:
        """
        super(YearSchedule, self).__init__(*args, **kwargs)
        self.epbunch = kwargs.get("epbunch", None)
        parts = kwargs.get("Parts", None)
        if parts is None:
            self.Parts = self.get_parts(self.epbunch)
        else:
            self.Parts = parts

    @property
    def all_values(self):
        index = pd.date_range(start=self.startDate, freq="1H", periods=8760)
        series = pd.Series(index=index)
        for part in self.Parts:
            start = "{}-{}-{}".format(self.year, part.FromMonth, part.FromDay)
            end = "{}-{}-{}".format(self.year, part.ToMonth, part.ToDay)
            one_week = np.array(
                [item for sublist in part.Schedule.Days for item in sublist.all_values]
            )
            all_weeks = np.resize(one_week, len(series.loc[start:end]))
            series.loc[start:end] = all_weeks
        return series.values

    @classmethod
    def from_json(cls, **kwargs):
        """
        Args:
            **kwargs:
        """
        schtypelimitsname = kwargs.pop("Type")
        ys = cls(schTypeLimitsName=schtypelimitsname, **kwargs)
        parts = kwargs.get("Parts", None)

        ys.Parts = [
            YearScheduleParts.from_json(all_objects=ys, **part) for part in parts
        ]
        ys.schType = "Schedule:Year"
        return UmiSchedule.from_yearschedule(ys)

    def to_json(self):
        """Returns a dict-like representation of the schedule.

        Returns:
            dict: The dict-like representation of the schedule

        """
        data_dict = collections.OrderedDict()

        data_dict["$id"] = str(self.id)
        data_dict["Category"] = "Year"
        data_dict["Parts"] = [part.to_dict() for part in self.Parts]
        data_dict["Type"] = self.schTypeLimitsName
        data_dict["Comments"] = self.Comments
        data_dict["DataSource"] = self.DataSource
        data_dict["Name"] = UniqueName(self.Name)

        return data_dict

    def get_parts(self, epbunch):
        """
        Args:
            epbunch (EpBunch):
        """
        parts = []
        for i in range(int(len(epbunch.fieldvalues[3:]) / 5)):
            week_day_schedule_name = epbunch["ScheduleWeek_Name_{}".format(i + 1)]

            FromMonth = epbunch["Start_Month_{}".format(i + 1)]
            ToMonth = epbunch["End_Month_{}".format(i + 1)]
            FromDay = epbunch["Start_Day_{}".format(i + 1)]
            ToDay = epbunch["End_Day_{}".format(i + 1)]
            parts.append(
                YearScheduleParts(
                    FromDay,
                    FromMonth,
                    ToDay,
                    ToMonth,
                    self.all_objects[
                        hash(("WeekSchedule", week_day_schedule_name, self.DataSource))
                    ],
                )
            )
        return parts

    def to_dict(self):
        """returns umi template repr"""
        return {"$ref": str(self.id)}<|MERGE_RESOLUTION|>--- conflicted
+++ resolved
@@ -217,13 +217,9 @@
         used when generating the json file. Only Year-Week- and DaySchedule
         classes are used
         """
-<<<<<<< HEAD
+        self.validate()  # Validate object before trying to get json format
+
         return self.to_dict()
-=======
-        self.validate()  # Validate object before trying to get json format
-
-        pass
->>>>>>> ae386ad0
 
     def to_dict(self):
         year_sched = self.develop()
