--- conflicted
+++ resolved
@@ -1,4 +1,3 @@
-<<<<<<< HEAD
 ################################################################################
 # Module: core.py
 # Description:
@@ -7,8 +6,6 @@
 ################################################################################
 
 import functools
-=======
->>>>>>> 60da4aca
 import io
 import json
 import logging as lg
@@ -20,10 +17,9 @@
 import numpy as np
 import pandas as pd
 
-<<<<<<< HEAD
 from archetypal import log, label_surface, type_surface, layer_composition, \
     piecewise, rmse
-from archetypal import plot_energyprofile
+from archetypal import ReportData, EnergySeries
 from archetypal import run_eplus, load_idf
 from archetypal import settings, object_from_idf, object_from_idfs, \
     calc_simple_glazing, \
@@ -36,19 +32,6 @@
 
 
 class UmiTemplate:
-=======
-from archetypal import EnergySeries
-from archetypal.reportdata import ReportData
-from archetypal import settings, object_from_idf, object_from_idfs, simple_glazing, \
-    iscore, weighted_mean, top, run_eplus, \
-    load_idf
-from archetypal.utils import log, label_surface, type_surface, layer_composition, \
-    schedule_composition, time2time, \
-    year_composition, newrange
-
-
-class Template:
->>>>>>> 60da4aca
     """
 
     """
@@ -337,479 +320,6 @@
 
         return response
 
-
-<<<<<<< HEAD
-class EnergyProfile(pd.Series):
-
-    @property
-    def _constructor(self):
-        return EnergyProfile._internal_ctor
-
-    _metadata = ['profile_type', 'base_year', 'frequency', 'is_sorted',
-                 'units', 'archetypes', 'concurrent_sort']
-
-    @classmethod
-    def _internal_ctor(cls, *args, **kwargs):
-        # List required arguments here
-        kwargs['profile_type'] = None
-        kwargs['frequency'] = None
-        kwargs['units'] = None
-        return cls(*args, **kwargs)
-
-    def __init__(self, data, frequency, units, profile_type='undefinded',
-                 index=None, dtype=None, copy=True, name=None,
-                 fastpath=False, base_year=2017, normalize=False,
-                 is_sorted=False, ascending=False, archetypes=None,
-                 concurrent_sort=False):
-        super(EnergyProfile, self).__init__(data=data, index=index,
-                                            dtype=dtype, name=name,
-                                            copy=copy, fastpath=fastpath)
-        self.bin_edges_ = None
-        self.bin_scaling_factors_ = None
-        self.profile_type = profile_type
-        self.frequency = frequency
-        self.base_year = base_year
-        self.units = units
-        self.archetypes = archetypes
-        # handle sorting of the data
-        if is_sorted:
-            self.is_sorted = True
-            if concurrent_sort:
-                self.concurrent_sort(ascending=ascending, inplace=True)
-            else:
-                self.sort_values(ascending=ascending, inplace=True)
-        else:
-            self.is_sorted = False
-
-        # handle archetype names
-        if isinstance(self.index, pd.MultiIndex):
-            self.archetypes = list(set(self.index.get_level_values(level=0)))
-        else:
-            self.archetypes = None
-
-        # handle normalization
-        if normalize:
-            self.normalize(inplace=True)
-
-    def concurrent_sort(self, ascending=False, inplace=False, level=0):
-        if isinstance(self.index, pd.MultiIndex):
-            concurrent = self.unstack(level=level)
-            concurrent_sum = concurrent.sum(axis=1)
-
-            sortedIdx = concurrent_sum.sort_values(ascending=ascending).index
-
-            result = concurrent.loc[sortedIdx, :]
-            result.index = concurrent.index
-            result = result.stack().swaplevel()
-
-            if inplace:
-                self._update_inplace(result)
-            else:
-                return result.__finalize__(self)
-
-    def normalize(self, inplace=False):
-        """Returns a normalized EnergyProfile"""
-        scaler = preprocessing.MinMaxScaler()
-        if self.archetypes:
-            result = pd.concat({name: pd.Series(
-                scaler.fit_transform(sub.values.reshape(-1, 1)).ravel()) for
-                name, sub in self.groupby(level=0)}).sort_index()
-            result = self._constructor(result)
-        else:
-            result = pd.Series(scaler.fit_transform(self.values.reshape(-1,
-                                                                        1)).ravel())
-            result = self._constructor(result)
-        if inplace:
-            self._update_inplace(result)
-        else:
-            return result.__finalize__(self)
-
-    def discretize(self, n_bins=3, inplace=False, hour_of_min=None):
-        """Retruns a discretized EnergyProfile"""
-        try:
-            from scipy.optimize import minimize
-            from itertools import chain
-        except ImportError:
-            raise ImportError('The sklearn package must be installed to '
-                              'use this optional feature.')
-        if self.archetypes:
-            # if multiindex, group and apply operation on each group.
-            # combine at the end
-            results = {}
-            edges = {}
-            ampls = {}
-            for name, sub in self.groupby(level=0):
-                if not hour_of_min:
-                    hour_of_min = sub.time_at_min[1]
-
-                sf = [1 / (i * 1.01) for i in range(1, n_bins + 1)]
-                sf.extend([sub.min()])
-                sf_bounds = [(0, sub.max()) for i in range(0, n_bins + 1)]
-                hours = [hour_of_min - hour_of_min * 1 / (i * 1.01) for i in
-                         range(1, n_bins + 1)]
-                hours.extend([8760])
-                hours_bounds = [(0, 8760) for i in range(0, n_bins + 1)]
-
-                start_time = time.time()
-                log('discretizing EnergyProfile {}'.format(name), lg.DEBUG)
-                res = minimize(rmse, np.array(hours + sf), args=(self.values),
-                               method='L-BFGS-B',
-                               bounds=hours_bounds + sf_bounds,
-                               options=dict(disp=True))
-                log('Completed discretization in {:,.2f} seconds'.format(
-                    time.time() - start_time),
-                    lg.DEBUG)
-                edges[name] = res.x[0:n_bins + 1]
-                ampls[name] = res.x[n_bins + 1:]
-                results[name] = pd.Series(piecewise(res.x))
-            self.bin_edges_ = pd.Series(edges).apply(pd.Series)
-            self.bin_scaling_factors_ = pd.Series(ampls).apply(pd.Series)
-
-            result = self._constructor(pd.concat(results))
-        else:
-            pass
-            # Todo: Implement else method
-        if inplace:
-            self._update_inplace(result)
-        else:
-            return result.__finalize__(self)
-
-    def plot3d(self, *args, **kwargs):
-        """Generate a plot of the EnergyProfile.
-
-        If the ``column`` parameter is given, colors plot according to values
-        in that column, otherwise calls ``GeoSeries.plot()`` on the
-        ``geometry`` column.
-
-        Wraps the ``plot_energyprofile()`` function, and documentation is copied
-        from there.
-        """
-        return plot_energyprofile(self, *args, **kwargs)
-
-    plot3d.__doc__ = plot_energyprofile.__doc__
-
-    @property
-    def p_max(self):
-        if isinstance(self.index, pd.MultiIndex):
-            return self.groupby(level=0).max()
-        else:
-            return self.max()
-
-    @property
-    def monthly(self):
-        if isinstance(self.index, pd.MultiIndex):
-            return self.groupby(level=0).max()
-        else:
-            datetimeindex = pd.date_range(freq=self.frequency,
-                                          start='{}-01-01'.format(
-                                              self.base_year),
-                                          periods=self.size)
-            self_copy = self.copy()
-            self_copy.index = datetimeindex
-            self_copy = self_copy.resample('M').mean()
-            self_copy.frequency = 'M'
-            return EnergyProfile(self_copy, frequency='M', units=self.units)
-
-    @property
-    def capacity_factor(self):
-        max = self.max()
-        mean = self.mean()
-        return mean / max
-
-    @property
-    def bin_edges(self):
-        """"""
-        return self.bin_edges_
-
-    @property
-    def time_at_min(self):
-        return self.idxmin()
-
-    @property
-    def bin_scaling_factors(self):
-        return self.bin_scaling_factors_
-
-    @property
-    def duration_scaling_factor(self):
-        # todo Complete Function
-        if not self.bin_edges:
-            # if never discretized,
-            # run discretization with default values
-            self.discretize()
-        # Calculate
-        a = self.bin_scaling_factors
-        b = self.bin_edges
-        return None
-
-
-class EnergyProfiles(pd.DataFrame):
-
-    @property
-    def _constructor(self):
-        return EnergyProfiles
-
-    @property
-    def _constructor_sliced(self):
-        return EnergyProfile
-
-
-class ReportData(pd.DataFrame):
-    """This class serves as a subclass of a pandas DataFrame allowing to add
-    additional functionnality"""
-
-    ARCHETYPE = 'Archetype'
-    REPORTDATAINDEX = 'ReportDataIndex'
-    TIMEINDEX = 'TimeIndex'
-    REPORTDATADICTIONARYINDEX = 'ReportDataDictionaryIndex'
-    VALUE = 'Value'
-    ISMETER = 'IsMeter'
-    TYPE = 'Type'
-    INDEXGROUP = 'IndexGroup'
-    TIMESTEPTYPE = 'TimestepType'
-    KEYVALUE = 'KeyValue'
-    NAME = 'Name'
-    REPORTINGFREQUENCY = 'ReportingFrequency'
-    SCHEDULENAME = 'ScheduleName'
-    UNITS = 'Units'
-
-    @property
-    def _constructor(self):
-        return ReportData
-
-    @property
-    def schedules(self):
-        return self.sorted_values(key_value='Schedule Value')
-
-    def heating_load(self, normalize=False, sort=False, ascending=False,
-                     concurrent_sort=False):
-        """Returns the aggragated 'Heating:Electricity', 'Heating:Gas' and
-        'Heating:DistrictHeating' of each archetype
-
-        Args:
-            normalize (bool): if True, returns a normalize Series.
-                Normalization is done with respect to each Archetype
-            sort (bool): if True, sorts the values. Usefull when a load
-                duration curve is needed.
-            ascending (bool): if True, sorts value in ascending order. If a
-                Load Duration Curve is needed, use ascending=False.
-
-        Returns:
-            pd.Series: the Value series of the Heating Load with a Archetype,
-                TimeIndex as MultiIndex.
-        """
-        hl = self.filter_report_data(name=('Heating:Electricity',
-                                           'Heating:Gas',
-                                           'Heating:DistrictHeating'))
-        freq = list(set(hl.ReportingFrequency))
-        units = list(set(hl.Units))
-        if len(units) > 1:
-            raise MixedUnitsError()
-
-        hl = hl.groupby(['Archetype', 'TimeIndex']).Value.sum()
-        log('Returned Heating Load in units of {}'.format(str(units)), lg.DEBUG)
-        return EnergyProfile(hl, frequency=freq, units=units,
-                             normalize=normalize, is_sorted=sort,
-                             ascending=ascending,
-                             concurrent_sort=concurrent_sort)
-
-    def filter_report_data(self, archetype=None, reportdataindex=None,
-                           timeindex=None, reportdatadictionaryindex=None,
-                           value=None, ismeter=None, type=None,
-                           indexgroup=None, timesteptype=None, keyvalue=None,
-                           name=None, reportingfrequency=None,
-                           schedulename=None, units=None, inplace=False):
-        """filter RaportData using specific keywords. Each keywords can be a
-        tuple of strings (str1, str2, str3) which will return the logical_or
-        on the specific column.
-
-        Args:
-            archetype (str or tuple):
-            reportdataindex (str or tuple):
-            timeindex (str or tuple):
-            reportdatadictionaryindex (str or tuple):
-            value (str or tuple):
-            ismeter (str or tuple):
-            type (str or tuple):
-            indexgroup (str or tuple):
-            timesteptype (str or tuple):
-            keyvalue (str or tuple):
-            name (str or tuple):
-            reportingfrequency (str or tuple):
-            schedulename (str or tuple):
-            units (str or tuple):
-            inplace (str or tuple):
-
-        Returns:
-            pandas.DataFrame
-        """
-        start_time = time.time()
-        c_n = []
-
-        if archetype:
-            c_1 = conjunction(*[self[self.ARCHETYPE] ==
-                                archetype for
-                                archetype in
-                                archetype], logical=np.logical_or) \
-                if isinstance(archetype, tuple) \
-                else self[self.ARCHETYPE] == archetype
-            c_n.append(c_1)
-        if reportdataindex:
-            c_2 = conjunction(*[self[self.REPORTDATAINDEX] ==
-                                reportdataindex for
-                                reportdataindex in
-                                reportdataindex],
-                              logical=np.logical_or) \
-                if isinstance(reportdataindex, tuple) \
-                else self[self.REPORTDATAINDEX] == reportdataindex
-            c_n.append(c_2)
-        if timeindex:
-            c_3 = conjunction(*[self[self.TIMEINDEX] ==
-                                timeindex for
-                                timeindex in
-                                timeindex],
-                              logical=np.logical_or) \
-                if isinstance(timeindex, tuple) \
-                else self[self.TIMEINDEX] == timeindex
-            c_n.append(c_3)
-        if reportdatadictionaryindex:
-            c_4 = conjunction(*[self[self.REPORTDATADICTIONARYINDEX] ==
-                                reportdatadictionaryindex for
-                                reportdatadictionaryindex in
-                                reportdatadictionaryindex],
-                              logical=np.logical_or) \
-                if isinstance(reportdatadictionaryindex, tuple) \
-                else self[self.REPORTDATADICTIONARYINDEX] == \
-                     reportdatadictionaryindex
-            c_n.append(c_4)
-        if value:
-            c_5 = conjunction(*[self[self.VALUE] ==
-                                value for
-                                value in
-                                value], logical=np.logical_or) \
-                if isinstance(value, tuple) \
-                else self[self.VALUE] == value
-            c_n.append(c_5)
-        if ismeter:
-            c_6 = conjunction(*[self[self.ISMETER] ==
-                                ismeter for
-                                ismeter in
-                                ismeter],
-                              logical=np.logical_or) \
-                if isinstance(ismeter, tuple) \
-                else self[self.ISMETER] == ismeter
-            c_n.append(c_6)
-        if type:
-            c_7 = conjunction(*[self[self.TYPE] ==
-                                type for
-                                type in
-                                type],
-                              logical=np.logical_or) \
-                if isinstance(type, tuple) \
-                else self[self.TYPE] == type
-            c_n.append(c_7)
-        if indexgroup:
-            c_8 = conjunction(*[self[self.INDEXGROUP] ==
-                                indexgroup for
-                                indexgroup in
-                                indexgroup],
-                              logical=np.logical_or) \
-                if isinstance(indexgroup, tuple) \
-                else self[self.INDEXGROUP] == indexgroup
-            c_n.append(c_8)
-        if timesteptype:
-            c_9 = conjunction(*[self[self.TIMESTEPTYPE] ==
-                                timesteptype for
-                                timesteptype in
-                                timesteptype],
-                              logical=np.logical_or) \
-                if isinstance(timesteptype, tuple) \
-                else self[self.TIMESTEPTYPE] == timesteptype
-            c_n.append(c_9)
-        if keyvalue:
-            c_10 = conjunction(*[self[self.KEYVALUE] ==
-                                 keyvalue for
-                                 keyvalue in
-                                 keyvalue],
-                               logical=np.logical_or) \
-                if isinstance(keyvalue, tuple) \
-                else self[self.KEYVALUE] == keyvalue
-            c_n.append(c_10)
-        if name:
-            c_11 = conjunction(*[self[self.NAME] ==
-                                 name for
-                                 name in
-                                 name],
-                               logical=np.logical_or) \
-                if isinstance(name, tuple) \
-                else self[self.NAME] == name
-            c_n.append(c_11)
-        if reportingfrequency:
-            c_12 = conjunction(*[self[self.REPORTINGFREQUENCY] ==
-                                 reportingfrequency for
-                                 reportingfrequency in
-                                 reportingfrequency],
-                               logical=np.logical_or) \
-                if isinstance(reportingfrequency, tuple) \
-                else self[self.REPORTINGFREQUENCY] == reportingfrequency
-            c_n.append(c_12)
-        if schedulename:
-            c_13 = conjunction(*[self[self.SCHEDULENAME] ==
-                                 schedulename for
-                                 schedulename in
-                                 schedulename],
-                               logical=np.logical_or) \
-                if isinstance(schedulename, tuple) \
-                else self[self.SCHEDULENAME] == schedulename
-            c_n.append(c_13)
-        if units:
-            c_14 = conjunction(*[self[self.UNITS] ==
-                                 units for
-                                 units in
-                                 units], logical=np.logical_or) \
-                if isinstance(units, tuple) \
-                else self[self.UNITS] == units
-            c_n.append(c_14)
-
-        filtered_df = self.loc[conjunction(*c_n, logical=np.logical_and)]
-        log('filtered DataFrame in {:,.2f} seconds'.format(
-            time.time() - start_time))
-        if inplace:
-            return filtered_df._update_inplace(filtered_df)
-        else:
-            return filtered_df._constructor(filtered_df).__finalize__(
-                filtered_df)
-
-    def sorted_values(self, key_value=None, name=None,
-                      by='TimeIndex', ascending=True):
-        """Returns sorted values by filtering key_value and name
-
-        Args:
-            self: The ReporatData DataFrame
-            key_value (str): key_value column filter
-            name (str): name column filter
-            by (str): sorting by this column name
-            ascending (bool):
-
-        Returns:
-            ReportData
-        """
-        if key_value and name:
-            return self.filter_report_data(name=name,
-                                           keyvalue=key_value).sort_values(
-                by=by, ascending=ascending).reset_index(drop=True).rename_axis(
-                'TimeStep').set_index([
-                'Archetype'], append=True).swaplevel(i=-2, j=-1, axis=0)
-        else:
-            return self.sort_values(by=by, inplace=False)
-
-
-def conjunction(*conditions, logical=np.logical_and):
-    """Applies a logical function on n conditons"""
-    return functools.reduce(logical, conditions)
-
-
-=======
->>>>>>> 60da4aca
 def mean_profile(df: ReportData):
     """calculates"""
     return df[df.SCORES].mean()
