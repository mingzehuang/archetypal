--- conflicted
+++ resolved
@@ -54,11 +54,7 @@
         area = 0
         surfaces = [s for s in self.idfobjects[
             'BuildingSurface:Detailed'.upper()]
-<<<<<<< HEAD
-            if s.tilt == 180]
-=======
                     if s.tilt == 180]
->>>>>>> 5febc9f1
         for surf in surfaces:
             zone = surfaces[0].get_referenced_object("Zone_Name")
             part_of = int(zone.Part_of_Total_Floor_Area.upper() != "NO")
